/*
Module: getopts

Simple getopt alternative. Construct a vector of options, either by using
reqopt, optopt, and optflag or by building them from components yourself, and
pass them to getopts, along with a vector of actual arguments (not including
argv[0]). You'll either get a failure code back, or a match.  You'll have to
verify whether the amount of 'free' arguments in the match is what you
expect. Use opt_* accessors to get argument values out of the match object.

Single-character options are expected to appear on the command line with a
single preceeding dash; multiple-character options are expected to be
proceeded by two dashes. Options that expect an argument accept their argument
following either a space or an equals sign.

Example:

The following example shows simple command line parsing for an application
that requires an input file to be specified, accepts an optional output file
name following -o, and accepts both -h and --help as optional flags.

> fn main(args: [str]) {
>   let opts = [
>     optopt("o"),
>     optflag("h"),
>     optflag("help")
>   ];
>   let match = alt getopts(vec::shift(args), opts) {
>     ok(m) { m }
>     err(f) { fail fail_str(f) }
>   };
>   if opt_present(match, "h") || opt_present(match, "help") {
>     print_usage();
>     ret;
>   }
>   let output = opt_maybe_str(match, "o");
>   let input = if !vec::is_empty(match.free) {
>     match.free[0]
>   } else {
>     print_usage();
>     ret;
>   }
>   do_work(input, output);
> }

*/

import core::result;
import core::result::{err, ok};
import core::option;
import core::option::{some, none};
export opt;
export reqopt;
export optopt;
export optflag;
export optflagopt;
export optmulti;
export getopts;
export match;
export fail_;
export fail_str;
export opt_present;
export opt_str;
export opt_strs;
export opt_maybe_str;
export opt_default;

enum name { long(str), short(char), }

enum hasarg { yes, no, maybe, }

enum occur { req, optional, multi, }

/*
Type: opt

A description of a possible option
*/
type opt = {name: name, hasarg: hasarg, occur: occur};

fn mkname(nm: str) -> name {
    ret if str::char_len(nm) == 1u {
            short(str::char_at(nm, 0u))
        } else { long(nm) };
}

/*
Function: reqopt

Create an option that is required and takes an argument
*/
fn reqopt(name: str) -> opt {
    ret {name: mkname(name), hasarg: yes, occur: req};
}

/*
Function: optopt

Create an option that is optional and takes an argument
*/
fn optopt(name: str) -> opt {
    ret {name: mkname(name), hasarg: yes, occur: optional};
}

/*
Function: optflag

Create an option that is optional and does not take an argument
*/
fn optflag(name: str) -> opt {
    ret {name: mkname(name), hasarg: no, occur: optional};
}

/*
Function: optflagopt

Create an option that is optional and takes an optional argument
*/
fn optflagopt(name: str) -> opt {
    ret {name: mkname(name), hasarg: maybe, occur: optional};
}

/*
Function: optmulti

Create an option that is optional, takes an argument, and may occur
multiple times
*/
fn optmulti(name: str) -> opt {
    ret {name: mkname(name), hasarg: yes, occur: multi};
}

enum optval { val(str), given, }

/*
Type: match

The result of checking command line arguments. Contains a vector
of matches and a vector of free strings.
*/
type match = {opts: [opt], vals: [mutable [optval]], free: [str]};

fn is_arg(arg: str) -> bool {
    ret str::byte_len(arg) > 1u && arg[0] == '-' as u8;
}

fn name_str(nm: name) -> str {
    ret alt nm { short(ch) { str::from_char(ch) } long(s) { s } };
}

<<<<<<< HEAD
fn find_opt(opts: [opt], nm: name) -> option<uint> {
    vec::position_pred(opts, { |opt| opt.name == nm })
=======
fn find_opt(opts: [opt], nm: name) -> option::t<uint> {
    vec::position(opts, { |opt| opt.name == nm })
>>>>>>> 29ba1963
}

/*
Type: fail_

The type returned when the command line does not conform to the
expected format. Pass this value to <fail_str> to get an error message.
*/
enum fail_ {
    argument_missing(str),
    unrecognized_option(str),
    option_missing(str),
    option_duplicated(str),
    unexpected_argument(str),
}

/*
Function: fail_str

Convert a <fail_> enum into an error string
*/
fn fail_str(f: fail_) -> str {
    ret alt f {
          argument_missing(nm) { "Argument to option '" + nm + "' missing." }
          unrecognized_option(nm) { "Unrecognized option: '" + nm + "'." }
          option_missing(nm) { "Required option '" + nm + "' missing." }
          option_duplicated(nm) {
            "Option '" + nm + "' given more than once."
          }
          unexpected_argument(nm) {
            "Option " + nm + " does not take an argument."
          }
        };
}

/*
Type: result

The result of parsing a command line with a set of options
(result::t<match, fail_>)

Variants:

ok(match) - Returned from getopts on success
err(fail_) - Returned from getopts on failure
*/
type result = result::t<match, fail_>;

/*
Function: getopts

Parse command line arguments according to the provided options

Returns:

ok(match) - On success. Use functions such as <opt_present>
            <opt_str>, etc. to interrogate results.
err(fail_) - On failure. Use <fail_str> to get an error message.
*/
fn getopts(args: [str], opts: [opt]) -> result unsafe {
    let n_opts = vec::len::<opt>(opts);
    fn f(_x: uint) -> [optval] { ret []; }
    let vals = vec::init_fn_mut::<[optval]>(n_opts, f);
    let free: [str] = [];
    let l = vec::len(args);
    let i = 0u;
    while i < l {
        let cur = args[i];
        let curlen = str::byte_len(cur);
        if !is_arg(cur) {
            free += [cur];
        } else if str::eq(cur, "--") {
            let j = i + 1u;
            while j < l { free += [args[j]]; j += 1u; }
            break;
        } else {
            let names;
            let i_arg = option::none::<str>;
            if cur[1] == '-' as u8 {
                let tail = str::unsafe::slice_bytes(cur, 2u, curlen);
                let eq = str::index(tail, '=' as u8);
                if eq == -1 {
                    names = [long(tail)];
                } else {
                    names =
                        [long(str::unsafe::slice_bytes(tail,0u,eq as uint))];
                    i_arg =
                        option::some::<str>(str::unsafe::slice_bytes(tail,
                                                       (eq as uint) + 1u,
                                                       curlen - 2u));
                }
            } else {
                let j = 1u;
                names = [];
                while j < curlen {
                    let range = str::char_range_at(cur, j);
                    names += [short(range.ch)];
                    j = range.next;
                }
            }
            let name_pos = 0u;
            for nm: name in names {
                name_pos += 1u;
                let optid;
                alt find_opt(opts, nm) {
                  some(id) { optid = id; }
                  none { ret err(unrecognized_option(name_str(nm))); }
                }
                alt opts[optid].hasarg {
                  no {
                    if !option::is_none::<str>(i_arg) {
                        ret err(unexpected_argument(name_str(nm)));
                    }
                    vals[optid] += [given];
                  }
                  maybe {
                    if !option::is_none::<str>(i_arg) {
                        vals[optid] += [val(option::get(i_arg))];
                    } else if name_pos < vec::len::<name>(names) ||
                                  i + 1u == l || is_arg(args[i + 1u]) {
                        vals[optid] += [given];
                    } else { i += 1u; vals[optid] += [val(args[i])]; }
                  }
                  yes {
                    if !option::is_none::<str>(i_arg) {
                        vals[optid] += [val(option::get::<str>(i_arg))];
                    } else if i + 1u == l {
                        ret err(argument_missing(name_str(nm)));
                    } else { i += 1u; vals[optid] += [val(args[i])]; }
                  }
                }
            }
        }
        i += 1u;
    }
    i = 0u;
    while i < n_opts {
        let n = vec::len::<optval>(vals[i]);
        let occ = opts[i].occur;
        if occ == req {
            if n == 0u {
                ret err(option_missing(name_str(opts[i].name)));
            }
        }
        if occ != multi {
            if n > 1u {
                ret err(option_duplicated(name_str(opts[i].name)));
            }
        }
        i += 1u;
    }
    ret ok({opts: opts, vals: vals, free: free});
}

fn opt_vals(m: match, nm: str) -> [optval] {
    ret alt find_opt(m.opts, mkname(nm)) {
          some(id) { m.vals[id] }
          none { #error("No option '%s' defined", nm); fail }
        };
}

fn opt_val(m: match, nm: str) -> optval { ret opt_vals(m, nm)[0]; }

/*
Function: opt_present

Returns true if an option was matched
*/
fn opt_present(m: match, nm: str) -> bool {
    ret vec::len::<optval>(opt_vals(m, nm)) > 0u;
}

/*
Function: opt_str

Returns the string argument supplied to a matching option

Failure:

- If the option was not matched
- If the match did not take an argument
*/
fn opt_str(m: match, nm: str) -> str {
    ret alt opt_val(m, nm) { val(s) { s } _ { fail } };
}

/*
Function: opt_str

Returns a vector of the arguments provided to all matches of the given option.
Used when an option accepts multiple values.
*/
fn opt_strs(m: match, nm: str) -> [str] {
    let acc: [str] = [];
    for v: optval in opt_vals(m, nm) {
        alt v { val(s) { acc += [s]; } _ { } }
    }
    ret acc;
}

/*
Function: opt_str

Returns the string argument supplied to a matching option or none
*/
fn opt_maybe_str(m: match, nm: str) -> option<str> {
    let vals = opt_vals(m, nm);
    if vec::len::<optval>(vals) == 0u { ret none::<str>; }
    ret alt vals[0] { val(s) { some::<str>(s) } _ { none::<str> } };
}


/*
Function: opt_default

Returns the matching string, a default, or none

Returns none if the option was not present, `def` if the option was
present but no argument was provided, and the argument if the option was
present and an argument was provided.
*/
fn opt_default(m: match, nm: str, def: str) -> option<str> {
    let vals = opt_vals(m, nm);
    if vec::len::<optval>(vals) == 0u { ret none::<str>; }
    ret alt vals[0] { val(s) { some::<str>(s) } _ { some::<str>(def) } }
}

#[cfg(test)]
mod tests {
    import opt = getopts;
    import result::{err, ok};

    enum fail_type {
        argument_missing_,
        unrecognized_option_,
        option_missing_,
        option_duplicated_,
        unexpected_argument_,
    }

    fn check_fail_type(f: fail_, ft: fail_type) {
        alt f {
          argument_missing(_) { assert (ft == argument_missing_); }
          unrecognized_option(_) { assert (ft == unrecognized_option_); }
          option_missing(_) { assert (ft == option_missing_); }
          option_duplicated(_) { assert (ft == option_duplicated_); }
          unexpected_argument(_) { assert (ft == unexpected_argument_); }
          _ { fail; }
        }
    }


    // Tests for reqopt
    #[test]
    fn test_reqopt_long() {
        let args = ["--test=20"];
        let opts = [reqopt("test")];
        let rs = getopts(args, opts);
        alt rs {
          ok(m) {
            assert (opt_present(m, "test"));
            assert (opt_str(m, "test") == "20");
          }
          _ { fail; }
        }
    }

    #[test]
    fn test_reqopt_long_missing() {
        let args = ["blah"];
        let opts = [reqopt("test")];
        let rs = getopts(args, opts);
        alt rs {
          err(f) { check_fail_type(f, option_missing_); }
          _ { fail; }
        }
    }

    #[test]
    fn test_reqopt_long_no_arg() {
        let args = ["--test"];
        let opts = [reqopt("test")];
        let rs = getopts(args, opts);
        alt rs {
          err(f) { check_fail_type(f, argument_missing_); }
          _ { fail; }
        }
    }

    #[test]
    fn test_reqopt_long_multi() {
        let args = ["--test=20", "--test=30"];
        let opts = [reqopt("test")];
        let rs = getopts(args, opts);
        alt rs {
          err(f) { check_fail_type(f, option_duplicated_); }
          _ { fail; }
        }
    }

    #[test]
    fn test_reqopt_short() {
        let args = ["-t", "20"];
        let opts = [reqopt("t")];
        let rs = getopts(args, opts);
        alt rs {
          ok(m) {
            assert (opt_present(m, "t"));
            assert (opt_str(m, "t") == "20");
          }
          _ { fail; }
        }
    }

    #[test]
    fn test_reqopt_short_missing() {
        let args = ["blah"];
        let opts = [reqopt("t")];
        let rs = getopts(args, opts);
        alt rs {
          err(f) { check_fail_type(f, option_missing_); }
          _ { fail; }
        }
    }

    #[test]
    fn test_reqopt_short_no_arg() {
        let args = ["-t"];
        let opts = [reqopt("t")];
        let rs = getopts(args, opts);
        alt rs {
          err(f) { check_fail_type(f, argument_missing_); }
          _ { fail; }
        }
    }

    #[test]
    fn test_reqopt_short_multi() {
        let args = ["-t", "20", "-t", "30"];
        let opts = [reqopt("t")];
        let rs = getopts(args, opts);
        alt rs {
          err(f) { check_fail_type(f, option_duplicated_); }
          _ { fail; }
        }
    }


    // Tests for optopt
    #[test]
    fn test_optopt_long() {
        let args = ["--test=20"];
        let opts = [optopt("test")];
        let rs = getopts(args, opts);
        alt rs {
          ok(m) {
            assert (opt_present(m, "test"));
            assert (opt_str(m, "test") == "20");
          }
          _ { fail; }
        }
    }

    #[test]
    fn test_optopt_long_missing() {
        let args = ["blah"];
        let opts = [optopt("test")];
        let rs = getopts(args, opts);
        alt rs {
          ok(m) { assert (!opt_present(m, "test")); }
          _ { fail; }
        }
    }

    #[test]
    fn test_optopt_long_no_arg() {
        let args = ["--test"];
        let opts = [optopt("test")];
        let rs = getopts(args, opts);
        alt rs {
          err(f) { check_fail_type(f, argument_missing_); }
          _ { fail; }
        }
    }

    #[test]
    fn test_optopt_long_multi() {
        let args = ["--test=20", "--test=30"];
        let opts = [optopt("test")];
        let rs = getopts(args, opts);
        alt rs {
          err(f) { check_fail_type(f, option_duplicated_); }
          _ { fail; }
        }
    }

    #[test]
    fn test_optopt_short() {
        let args = ["-t", "20"];
        let opts = [optopt("t")];
        let rs = getopts(args, opts);
        alt rs {
          ok(m) {
            assert (opt_present(m, "t"));
            assert (opt_str(m, "t") == "20");
          }
          _ { fail; }
        }
    }

    #[test]
    fn test_optopt_short_missing() {
        let args = ["blah"];
        let opts = [optopt("t")];
        let rs = getopts(args, opts);
        alt rs {
          ok(m) { assert (!opt_present(m, "t")); }
          _ { fail; }
        }
    }

    #[test]
    fn test_optopt_short_no_arg() {
        let args = ["-t"];
        let opts = [optopt("t")];
        let rs = getopts(args, opts);
        alt rs {
          err(f) { check_fail_type(f, argument_missing_); }
          _ { fail; }
        }
    }

    #[test]
    fn test_optopt_short_multi() {
        let args = ["-t", "20", "-t", "30"];
        let opts = [optopt("t")];
        let rs = getopts(args, opts);
        alt rs {
          err(f) { check_fail_type(f, option_duplicated_); }
          _ { fail; }
        }
    }


    // Tests for optflag
    #[test]
    fn test_optflag_long() {
        let args = ["--test"];
        let opts = [optflag("test")];
        let rs = getopts(args, opts);
        alt rs {
          ok(m) { assert (opt_present(m, "test")); }
          _ { fail; }
        }
    }

    #[test]
    fn test_optflag_long_missing() {
        let args = ["blah"];
        let opts = [optflag("test")];
        let rs = getopts(args, opts);
        alt rs {
          ok(m) { assert (!opt_present(m, "test")); }
          _ { fail; }
        }
    }

    #[test]
    fn test_optflag_long_arg() {
        let args = ["--test=20"];
        let opts = [optflag("test")];
        let rs = getopts(args, opts);
        alt rs {
          err(f) {
            log(error, fail_str(f));
            check_fail_type(f, unexpected_argument_);
          }
          _ { fail; }
        }
    }

    #[test]
    fn test_optflag_long_multi() {
        let args = ["--test", "--test"];
        let opts = [optflag("test")];
        let rs = getopts(args, opts);
        alt rs {
          err(f) { check_fail_type(f, option_duplicated_); }
          _ { fail; }
        }
    }

    #[test]
    fn test_optflag_short() {
        let args = ["-t"];
        let opts = [optflag("t")];
        let rs = getopts(args, opts);
        alt rs {
          ok(m) { assert (opt_present(m, "t")); }
          _ { fail; }
        }
    }

    #[test]
    fn test_optflag_short_missing() {
        let args = ["blah"];
        let opts = [optflag("t")];
        let rs = getopts(args, opts);
        alt rs {
          ok(m) { assert (!opt_present(m, "t")); }
          _ { fail; }
        }
    }

    #[test]
    fn test_optflag_short_arg() {
        let args = ["-t", "20"];
        let opts = [optflag("t")];
        let rs = getopts(args, opts);
        alt rs {
          ok(m) {
            // The next variable after the flag is just a free argument

            assert (m.free[0] == "20");
          }
          _ { fail; }
        }
    }

    #[test]
    fn test_optflag_short_multi() {
        let args = ["-t", "-t"];
        let opts = [optflag("t")];
        let rs = getopts(args, opts);
        alt rs {
          err(f) { check_fail_type(f, option_duplicated_); }
          _ { fail; }
        }
    }


    // Tests for optmulti
    #[test]
    fn test_optmulti_long() {
        let args = ["--test=20"];
        let opts = [optmulti("test")];
        let rs = getopts(args, opts);
        alt rs {
          ok(m) {
            assert (opt_present(m, "test"));
            assert (opt_str(m, "test") == "20");
          }
          _ { fail; }
        }
    }

    #[test]
    fn test_optmulti_long_missing() {
        let args = ["blah"];
        let opts = [optmulti("test")];
        let rs = getopts(args, opts);
        alt rs {
          ok(m) { assert (!opt_present(m, "test")); }
          _ { fail; }
        }
    }

    #[test]
    fn test_optmulti_long_no_arg() {
        let args = ["--test"];
        let opts = [optmulti("test")];
        let rs = getopts(args, opts);
        alt rs {
          err(f) { check_fail_type(f, argument_missing_); }
          _ { fail; }
        }
    }

    #[test]
    fn test_optmulti_long_multi() {
        let args = ["--test=20", "--test=30"];
        let opts = [optmulti("test")];
        let rs = getopts(args, opts);
        alt rs {
          ok(m) {
            assert (opt_present(m, "test"));
            assert (opt_str(m, "test") == "20");
            assert (opt_strs(m, "test")[0] == "20");
            assert (opt_strs(m, "test")[1] == "30");
          }
          _ { fail; }
        }
    }

    #[test]
    fn test_optmulti_short() {
        let args = ["-t", "20"];
        let opts = [optmulti("t")];
        let rs = getopts(args, opts);
        alt rs {
          ok(m) {
            assert (opt_present(m, "t"));
            assert (opt_str(m, "t") == "20");
          }
          _ { fail; }
        }
    }

    #[test]
    fn test_optmulti_short_missing() {
        let args = ["blah"];
        let opts = [optmulti("t")];
        let rs = getopts(args, opts);
        alt rs {
          ok(m) { assert (!opt_present(m, "t")); }
          _ { fail; }
        }
    }

    #[test]
    fn test_optmulti_short_no_arg() {
        let args = ["-t"];
        let opts = [optmulti("t")];
        let rs = getopts(args, opts);
        alt rs {
          err(f) { check_fail_type(f, argument_missing_); }
          _ { fail; }
        }
    }

    #[test]
    fn test_optmulti_short_multi() {
        let args = ["-t", "20", "-t", "30"];
        let opts = [optmulti("t")];
        let rs = getopts(args, opts);
        alt rs {
          ok(m) {
            assert (opt_present(m, "t"));
            assert (opt_str(m, "t") == "20");
            assert (opt_strs(m, "t")[0] == "20");
            assert (opt_strs(m, "t")[1] == "30");
          }
          _ { fail; }
        }
    }

    #[test]
    fn test_unrecognized_option_long() {
        let args = ["--untest"];
        let opts = [optmulti("t")];
        let rs = getopts(args, opts);
        alt rs {
          err(f) { check_fail_type(f, unrecognized_option_); }
          _ { fail; }
        }
    }

    #[test]
    fn test_unrecognized_option_short() {
        let args = ["-t"];
        let opts = [optmulti("test")];
        let rs = getopts(args, opts);
        alt rs {
          err(f) { check_fail_type(f, unrecognized_option_); }
          _ { fail; }
        }
    }

    #[test]
    fn test_combined() {
        let args =
            ["prog", "free1", "-s", "20", "free2", "--flag", "--long=30",
             "-f", "-m", "40", "-m", "50", "-n", "-A B", "-n", "-60 70"];
        let opts =
            [optopt("s"), optflag("flag"), reqopt("long"),
             optflag("f"), optmulti("m"), optmulti("n"),
             optopt("notpresent")];
        let rs = getopts(args, opts);
        alt rs {
          ok(m) {
            assert (m.free[0] == "prog");
            assert (m.free[1] == "free1");
            assert (opt_str(m, "s") == "20");
            assert (m.free[2] == "free2");
            assert (opt_present(m, "flag"));
            assert (opt_str(m, "long") == "30");
            assert (opt_present(m, "f"));
            assert (opt_strs(m, "m")[0] == "40");
            assert (opt_strs(m, "m")[1] == "50");
            assert (opt_strs(m, "n")[0] == "-A B");
            assert (opt_strs(m, "n")[1] == "-60 70");
            assert (!opt_present(m, "notpresent"));
          }
          _ { fail; }
        }
    }

}

// Local Variables:
// mode: rust;
// fill-column: 78;
// indent-tabs-mode: nil
// c-basic-offset: 4
// buffer-file-coding-system: utf-8-unix
// End:<|MERGE_RESOLUTION|>--- conflicted
+++ resolved
@@ -148,13 +148,8 @@
     ret alt nm { short(ch) { str::from_char(ch) } long(s) { s } };
 }
 
-<<<<<<< HEAD
 fn find_opt(opts: [opt], nm: name) -> option<uint> {
-    vec::position_pred(opts, { |opt| opt.name == nm })
-=======
-fn find_opt(opts: [opt], nm: name) -> option::t<uint> {
     vec::position(opts, { |opt| opt.name == nm })
->>>>>>> 29ba1963
 }
 
 /*
